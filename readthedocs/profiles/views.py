"""Views for creating, editing and viewing site-specific user profiles."""

from __future__ import absolute_import
from django.contrib.auth.decorators import login_required
from django.contrib.auth.models import User
from django.core.exceptions import ObjectDoesNotExist
from django.core.urlresolvers import reverse
from django.http import Http404
from django.http import HttpResponseRedirect
from django.shortcuts import get_object_or_404
from django.shortcuts import render_to_response
from django.template import RequestContext


def create_profile(request, form_class, success_url=None,
                   template_name='profiles/private/create_profile.html',
                   extra_context=None):
    """
    Create a profile for the current user, if one doesn't already exist.

    If the user already has a profile, a redirect will be issued to the
    :view:`profiles.views.edit_profile` view.

    **Optional arguments:**

    ``extra_context``
        A dictionary of variables to add to the template context. Any
        callable object in this dictionary will be called to produce
        the end result which appears in the context.

    ``form_class``
        The form class to use for validating and creating the user
        profile. This form class must define a method named
        ``save()``, implementing the same argument signature as the
        ``save()`` method of a standard Django ``ModelForm`` (this
        view will call ``save(commit=False)`` to obtain the profile
        object, and fill in the user before the final save). If the
        profile object includes many-to-many relations, the convention
        established by ``ModelForm`` of using a method named
        ``save_m2m()`` will be used, and so your form class should
        also define this method.

    ``success_url``
        The URL to redirect to after successful profile creation. If
        this argument is not supplied, this will default to the URL of
        :view:`profiles.views.profile_detail` for the newly-created
        profile object.

    ``template_name``
        The template to use when displaying the profile-creation
        form. If not supplied, this will default to
        :template:`profiles/create_profile.html`.

    **Context:**

    ``form``
        The profile-creation form.

    **Template:**

    ``template_name`` keyword argument, or
    :template:`profiles/create_profile.html`.

    """
    try:
        profile_obj = request.user.profile
        return HttpResponseRedirect(reverse('profiles_edit_profile'))
    except ObjectDoesNotExist:
        pass

    #
    # We set up success_url here, rather than as the default value for
    # the argument. Trying to do it as the argument's default would
    # mean evaluating the call to reverse() at the time this module is
    # first imported, which introduces a circular dependency: to
    # perform the reverse lookup we need access to profiles/urls.py,
    # but profiles/urls.py in turn imports this module.
    #

    if success_url is None:
        success_url = reverse('profiles_profile_detail',
                              kwargs={'username': request.user.username})
    if request.method == 'POST':
        form = form_class(data=request.POST, files=request.FILES)
        if form.is_valid():
            profile_obj = form.save(commit=False)
            profile_obj.user = request.user
            profile_obj.save()
            if hasattr(form, 'save_m2m'):
                form.save_m2m()
            return HttpResponseRedirect(success_url)
    else:
        form = form_class()

    if extra_context is None:
        extra_context = {}
    context = RequestContext(request)
<<<<<<< HEAD
    for key, value in list(extra_context.items()):
        context[key] = callable(value) and value() or value
=======
    for key, value in extra_context.items():
        context[key] = (value() if callable(value) else value)
>>>>>>> 0ab73a39

    return render_to_response(template_name,
                              {'form': form},
                              context_instance=context)
create_profile = login_required(create_profile)


def edit_profile(request, form_class, success_url=None,
                 template_name='profiles/private/edit_profile.html',
                 extra_context=None):
    """
    Edit the current user's profile.

    If the user does not already have a profile, a redirect will be issued to
    the :view:`profiles.views.create_profile` view.

    **Optional arguments:**

    ``extra_context``
        A dictionary of variables to add to the template context. Any
        callable object in this dictionary will be called to produce
        the end result which appears in the context.

    ``form_class``
        The form class to use for validating and editing the user
        profile. This form class must operate similarly to a standard
        Django ``ModelForm`` in that it must accept an instance of the
        object to be edited as the keyword argument ``instance`` to
        its constructor, and it must implement a method named
        ``save()`` which will save the updates to the object.

    ``success_url``
        The URL to redirect to following a successful edit. If not
        specified, this will default to the URL of
        :view:`profiles.views.profile_detail` for the profile object
        being edited.

    ``template_name``
        The template to use when displaying the profile-editing
        form. If not specified, this will default to
        :template:`profiles/edit_profile.html`.

    **Context:**

    ``form``
        The form for editing the profile.

    ``profile``
         The user's current profile.

    **Template:**

    ``template_name`` keyword argument or
    :template:`profiles/edit_profile.html`.

    """
    try:
        profile_obj = request.user.profile
    except ObjectDoesNotExist:
        return HttpResponseRedirect(reverse('profiles_profile_create'))

    if success_url is None:
        success_url = reverse('profiles_profile_detail',
                              kwargs={'username': request.user.username})
    if request.method == 'POST':
        form = form_class(data=request.POST, files=request.FILES, instance=profile_obj)
        if form.is_valid():
            form.save()
            return HttpResponseRedirect(success_url)
    else:
        form = form_class(instance=profile_obj)

    if extra_context is None:
        extra_context = {}
    context = RequestContext(request)
<<<<<<< HEAD
    for key, value in list(extra_context.items()):
        context[key] = callable(value) and value() or value
=======
    for key, value in extra_context.items():
        context[key] = (value() if callable(value) else value)
>>>>>>> 0ab73a39

    return render_to_response(template_name, {
        'form': form,
        'profile': profile_obj,
        'user': profile_obj.user,
    }, context_instance=context)
edit_profile = login_required(edit_profile)


def profile_detail(request, username, public_profile_field=None,
                   template_name='profiles/public/profile_detail.html',
                   extra_context=None):
    """
    Detail view of a user's profile.

    If the user has not yet created a profile, ``Http404`` will be
    raised.

    **Required arguments:**

    ``username``
        The username of the user whose profile is being displayed.

    **Optional arguments:**

    ``extra_context``
        A dictionary of variables to add to the template context. Any
        callable object in this dictionary will be called to produce
        the end result which appears in the context.

    ``public_profile_field``
        The name of a ``BooleanField`` on the profile model; if the
        value of that field on the user's profile is ``False``, the
        ``profile`` variable in the template will be ``None``. Use
        this feature to allow users to mark their profiles as not
        being publicly viewable.

        If this argument is not specified, it will be assumed that all
        users' profiles are publicly viewable.

    ``template_name``
        The name of the template to use for displaying the profile. If
        not specified, this will default to
        :template:`profiles/profile_detail.html`.

    **Context:**

    ``profile``
        The user's profile, or ``None`` if the user's profile is not
        publicly viewable (see the description of
        ``public_profile_field`` above).

    **Template:**

    ``template_name`` keyword argument or
    :template:`profiles/profile_detail.html`.

    """
    user = get_object_or_404(User, username=username)
    try:
        profile_obj = user.profile
    except ObjectDoesNotExist:
        raise Http404
    if public_profile_field is not None and \
       not getattr(profile_obj, public_profile_field):
        profile_obj = None

    if extra_context is None:
        extra_context = {}
    context = RequestContext(request)
<<<<<<< HEAD
    for key, value in list(extra_context.items()):
        context[key] = callable(value) and value() or value
=======
    for key, value in extra_context.items():
        context[key] = (value() if callable(value) else value)
>>>>>>> 0ab73a39

    return render_to_response(template_name,
                              {'profile': profile_obj},
                              context_instance=context)<|MERGE_RESOLUTION|>--- conflicted
+++ resolved
@@ -95,13 +95,8 @@
     if extra_context is None:
         extra_context = {}
     context = RequestContext(request)
-<<<<<<< HEAD
     for key, value in list(extra_context.items()):
-        context[key] = callable(value) and value() or value
-=======
-    for key, value in extra_context.items():
         context[key] = (value() if callable(value) else value)
->>>>>>> 0ab73a39
 
     return render_to_response(template_name,
                               {'form': form},
@@ -177,13 +172,8 @@
     if extra_context is None:
         extra_context = {}
     context = RequestContext(request)
-<<<<<<< HEAD
     for key, value in list(extra_context.items()):
-        context[key] = callable(value) and value() or value
-=======
-    for key, value in extra_context.items():
         context[key] = (value() if callable(value) else value)
->>>>>>> 0ab73a39
 
     return render_to_response(template_name, {
         'form': form,
@@ -254,13 +244,8 @@
     if extra_context is None:
         extra_context = {}
     context = RequestContext(request)
-<<<<<<< HEAD
     for key, value in list(extra_context.items()):
-        context[key] = callable(value) and value() or value
-=======
-    for key, value in extra_context.items():
         context[key] = (value() if callable(value) else value)
->>>>>>> 0ab73a39
 
     return render_to_response(template_name,
                               {'profile': profile_obj},
