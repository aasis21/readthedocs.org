--- conflicted
+++ resolved
@@ -74,10 +74,6 @@
     this.waypoint = new Waypoint({
         element: promo.wrapper.get(0),
         offset: function () {
-<<<<<<< HEAD
-            console.log($(window).height() - promo.height() - 80);
-=======
->>>>>>> 4937ebc4
             return ($(window).height() - promo.height() - 80);
         },
         handler: function (direction) {
