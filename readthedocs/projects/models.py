import fnmatch
import logging
import os
from urlparse import urlparse

from distlib.version import UnsupportedVersionError
from django.conf import settings
from django.contrib.auth.models import User
from django.core.urlresolvers import reverse
from django.db import models
from django.template.defaultfilters import slugify
from django.utils.translation import ugettext_lazy as _

from guardian.shortcuts import assign, get_objects_for_user

from betterversion.better import version_windows, BetterVersion
from projects import constants
from projects.exceptions import ProjectImportError
from projects.templatetags.projects_tags import sort_version_aware
from projects.utils import (highest_version as _highest, make_api_version,
                            symlink, update_static_metadata)
from taggit.managers import TaggableManager
from tastyapi.slum import api

from vcs_support.base import VCSProject
from vcs_support.backends import backend_cls
from vcs_support.utils import Lock, NonBlockingLock


log = logging.getLogger(__name__)


class ProjectManager(models.Manager):
    def _filter_queryset(self, user, privacy_level):
        if isinstance(privacy_level, basestring):
            privacy_level = (privacy_level,)
        queryset = Project.objects.filter(privacy_level__in=privacy_level)
        if not user:
            return queryset
        else:
            # Hack around get_objects_for_user not supporting global perms
            global_access = user.has_perm('projects.view_project')
            if global_access:
                queryset = Project.objects.all()
        if user.is_authenticated():
            # Add in possible user-specific views
            user_queryset = get_objects_for_user(user, 'projects.view_project')
            queryset = user_queryset | queryset
        return queryset.filter()

    def live(self, *args, **kwargs):
        base_qs = self.filter(skip=False)
        return base_qs.filter(*args, **kwargs)

    def public(self, user=None, *args, **kwargs):
        """
        Query for projects, privacy_level == public
        """
        queryset = self._filter_queryset(user, privacy_level=constants.PUBLIC)
        return queryset.filter(*args, **kwargs)

    def protected(self, user=None, *args, **kwargs):
        """
        Query for projects, privacy_level != private
        """
        queryset = self._filter_queryset(user,
                                         privacy_level=(constants.PUBLIC,
                                                        constants.PROTECTED))
        return queryset.filter(*args, **kwargs)

    def private(self, user=None, *args, **kwargs):
        """
        Query for projects, privacy_level != private
        """
        queryset = self._filter_queryset(user, privacy_level=constants.PRIVATE)
        return queryset.filter(*args, **kwargs)


class ProjectRelationship(models.Model):
    parent = models.ForeignKey('Project', verbose_name=_('Parent'),
                               related_name='subprojects')
    child = models.ForeignKey('Project', verbose_name=_('Child'),
                              related_name='superprojects')

    def __unicode__(self):
        return "%s -> %s" % (self.parent, self.child)

    #HACK
    def get_absolute_url(self):
        return ("http://%s.readthedocs.org/projects/%s/%s/latest/"
                % (self.parent.slug, self.child.slug, self.child.language))


class Project(models.Model):
    #Auto fields
    pub_date = models.DateTimeField(_('Publication date'), auto_now_add=True)
    modified_date = models.DateTimeField(_('Modified date'), auto_now=True)

    #Generally from conf.py
    users = models.ManyToManyField(User, verbose_name=_('User'),
                                   related_name='projects')
    name = models.CharField(_('Name'), max_length=255)
    slug = models.SlugField(_('Slug'), max_length=255, unique=True)
    description = models.TextField(_('Description'), blank=True,
                                   help_text=_('The reStructuredText '
                                               'description of the project'))
    repo = models.CharField(_('Repository URL'), max_length=100, blank=True,
                            help_text=_('Checkout URL for your code (hg, git, '
                                        'etc.). Ex. http://github.com/'
                                        'ericholscher/django-kong.git'))
    repo_type = models.CharField(_('Repository type'), max_length=10,
                                 choices=constants.REPO_CHOICES, default='git')
    project_url = models.URLField(_('Project URL'), blank=True,
                                  help_text=_('The project\'s homepage'),
<<<<<<< HEAD
                                  verify_exists=False)
    canonical_url = models.URLField(_('Canonical URL'), blank=True,
                                  help_text=_('The official URL that the docs live at. This can be at readthedocs.org, or somewhere else. Ex. http://docs.fabfile.org'),
                                  verify_exists=False)
=======
                                  )
>>>>>>> b3250a8a
    version = models.CharField(_('Version'), max_length=100, blank=True,
                               help_text=_('Project version these docs apply '
                                           'to, i.e. 1.0a'))
    copyright = models.CharField(_('Copyright'), max_length=255, blank=True,
                                 help_text=_('Project copyright information'))
    theme = models.CharField(
        _('Theme'), max_length=20, choices=constants.DEFAULT_THEME_CHOICES,
        default=constants.THEME_DEFAULT,
        help_text=(u'<a href="http://sphinx.pocoo.org/theming.html#builtin-'
                   'themes" target="_blank">%s</a>') % _('Examples'))
    suffix = models.CharField(_('Suffix'), max_length=10, editable=False,
                              default='.rst')
    single_version = models.BooleanField(
        _('Single version'), default=False,
        help_text=_('A single version site has no translations and only your "latest" version, served at the root of the domain. Use this with caution, only turn it on if you will <b>never</b> have multiple versions of your docs.'))
    default_version = models.CharField(
        _('Default version'), max_length=255, default='latest',
        help_text=_('The version of your project that / redirects to'))
    # In default_branch, None max_lengtheans the backend should choose the
    # appropraite branch. Eg 'master' for git
    default_branch = models.CharField(
        _('Default branch'), max_length=255, default=None, null=True,
        blank=True, help_text=_('What branch "latest" points to. Leave empty '
                                'to use the default value for your VCS (eg. '
                                'trunk or master).'))
    requirements_file = models.CharField(
        _('Requirements file'), max_length=255, default=None, null=True,
        blank=True, help_text=_(
            'Requires Virtualenv. A <a '
            'href="http://www.pip-installer.org/en/latest/cookbook.html#requirements-files">'
            'pip requirements file</a> needed to build your documentation. '
            'Path from the root of your project.'))
    documentation_type = models.CharField(
        _('Documentation type'), max_length=20,
        choices=constants.DOCUMENTATION_CHOICES, default='sphinx',
        help_text=_('Type of documentation you are building. <a href="http://'
                    'sphinx-doc.org/builders.html#sphinx.builders.html.'
                    'DirectoryHTMLBuilder">More info</a>.'))
    analytics_code = models.CharField(
        _('Analytics code'), max_length=50, null=True, blank=True,
        help_text=_("Google Analytics Tracking ID (ex. UA-22345342-1). "
                    "This may slow down your page loads."))

    # Other model data.
    path = models.CharField(_('Path'), max_length=255, editable=False,
                            help_text=_("The directory where conf.py lives"))
    conf_py_file = models.CharField(
        _('Python configuration file'), max_length=255, default='', blank=True,
        help_text=_('Path from project root to conf.py file (ex. docs/conf.py)'
                    '. Leave blank if you want us to find it for you.'))

    featured = models.BooleanField(_('Featured'))
    skip = models.BooleanField(_('Skip'))
    mirror = models.BooleanField(_('Mirror'), default=False)
    use_virtualenv = models.BooleanField(
        _('Use virtualenv'),
        help_text=_("Install your project inside a virtualenv using setup.py "
                    "install"))

    # This model attribute holds the python interpreter used to create the
    # virtual environment
    python_interpreter = models.CharField(
        _('Python Interpreter'),
        max_length=20,
        choices=constants.PYTHON_CHOICES,
        default='python',
        help_text=_("(Beta) The Python interpreter used to create the virtual "
                    "environment."))

    use_system_packages = models.BooleanField(
        _('Use system packages'),
        help_text=_("Give the virtual environment access to the global "
                    "site-packages dir."))
    django_packages_url = models.CharField(_('Django Packages URL'),
                                           max_length=255, blank=True)
    privacy_level = models.CharField(
        _('Privacy Level'), max_length=20, choices=constants.PRIVACY_CHOICES,
        default='public',
        help_text=_("(Beta) Level of privacy that you want on the repository. "
                    "Protected means public but not in listings."))
    version_privacy_level = models.CharField(
        _('Version Privacy Level'), max_length=20,
        choices=constants.PRIVACY_CHOICES, default='public',
        help_text=_("(Beta) Default level of privacy you want on built "
                    "versions of documentation."))

    # Subprojects
    related_projects = models.ManyToManyField(
        'self', verbose_name=_('Related projects'), blank=True, null=True,
        symmetrical=False, through=ProjectRelationship)

    # Language bits
    language = models.CharField('Language', max_length=20, default='en',
                                help_text="The language the project "
                                "documentation is rendered in. "
                                "Note: this affects your project's URL.",
                                choices=constants.LANGUAGES)
    # A subproject pointed at it's main language, so it can be tracked
    main_language_project = models.ForeignKey('self',
                                              related_name='translations',
                                              blank=True, null=True)

    # Version State 
    num_major = models.IntegerField(
        _('Number of Major versions'), 
        max_length=3,
        default=2,
        null=True,
        blank=True,
        help_text=_("2 means supporting 3.X.X and 2.X.X, but not 1.X.X")
    )
    num_minor = models.IntegerField(
        _('Number of Minor versions'), 
        max_length=3,
        default=2,
        null=True,
        blank=True,
        help_text=_("2 means supporting 2.2.X and 2.1.X, but not 2.0.X")
    )
    num_point = models.IntegerField(
        _('Number of Point versions'), 
        max_length=3,
        default=2,
        null=True,
        blank=True,
        help_text=_("2 means supporting 2.2.2 and 2.2.1, but not 2.2.0")
    )

    tags = TaggableManager(blank=True)
    objects = ProjectManager()

    class Meta:
        ordering = ('slug',)
        permissions = (
            # Translators: Permission around whether a user can view the
            # project
            ('view_project', _('View Project')),
        )

    def __unicode__(self):
        return self.name

    @property
    def subdomain(self):
        prod_domain = getattr(settings, 'PRODUCTION_DOMAIN')
        if self.canonical_domain:
            return self.canonical_domain
        else:
            subdomain_slug = self.slug.replace('_', '-')
            return "%s.%s" % (subdomain_slug, prod_domain)

    def sync_supported_versions(self):
        supported = self.supported_versions(flat=True)
        if supported:
            self.versions.filter(verbose_name__in=supported).update(supported=True)
            self.versions.exclude(verbose_name__in=supported).update(supported=False)
            self.versions.filter(verbose_name='latest').update(supported=True)

    def save(self, *args, **kwargs):
        if not self.slug:
            # Subdomains can't have underscores in them.
            self.slug = slugify(self.name).replace('_','-')
            if self.slug == '':
                raise Exception(_("Model must have slug"))
        obj = super(Project, self).save(*args, **kwargs)
        for owner in self.users.all():
            assign('view_project', owner, self)

        # Add exceptions here for safety
        try:
            self.sync_supported_versions()
        except Exception, e:
            log.error('failed to sync supported versions', exc_info=True)
        try:
            symlink(project=self.slug)
        except Exception, e:
            log.error('failed to symlink project', exc_info=True)
        try:
            #update_static_metadata(project_pk=self.pk)
            pass
        except Exception:
            log.error('failed to update static metadata', exc_info=True)
        return obj

    def get_absolute_url(self):
        return reverse('projects_detail', args=[self.slug])

    def get_docs_url(self, version_slug=None, lang_slug=None):
        """
        Return a url for the docs. Always use http for now,
        to avoid content warnings.
        """
        protocol = "http"
        version = version_slug or self.get_default_version()
        lang = lang_slug or self.language
        use_subdomain = getattr(settings, 'USE_SUBDOMAIN', False)
        if use_subdomain:
            if self.single_version:
                return "%s://%s/" % (
                    protocol,
                    self.subdomain,
                )
            else:
                return "%s://%s/%s/%s/" % (
                    protocol,
                    self.subdomain,
                    lang,
                    version,
                )
        else:
            if self.single_version:
                return reverse('docs_detail', kwargs={
                    'project_slug': self.slug,
                    'filename': ''
                })
            else:
                return reverse('docs_detail', kwargs={
                    'project_slug': self.slug,
                    'lang_slug': lang,
                    'version_slug': version,
                    'filename': ''
                })

    def get_translation_url(self, version_slug=None):
        parent = self.main_language_project
        lang_slug = self.language
        protocol = "http"
        version = version_slug or parent.get_default_version()
        use_subdomain = getattr(settings, 'USE_SUBDOMAIN', False)
        if use_subdomain:
            return "%s://%s/%s/%s/" % (
                protocol,
                parent.subdomain,
                lang_slug,
                version,
            )
        else:
            return reverse('docs_detail', kwargs={
                'project_slug': parent.slug,
                'lang_slug': lang_slug,
                'version_slug': version,
                'filename': ''
            })

    def get_builds_url(self):
        return reverse('builds_project_list', kwargs={
            'project_slug': self.slug,
        })

    def get_pdf_url(self, version_slug='latest'):
        path = os.path.join(settings.MEDIA_URL, 'pdf', self.slug, version_slug,
                            '%s.pdf' % self.slug)
        return path

    def get_pdf_path(self, version_slug='latest'):
        path = os.path.join(settings.MEDIA_ROOT, 'pdf', self.slug,
                            version_slug, '%s.pdf' % self.slug)
        return path

    def get_epub_url(self, version_slug='latest'):
        path = os.path.join(settings.MEDIA_URL, 'epub', self.slug,
                            version_slug, '%s.epub' % self.slug)
        return path

    def get_epub_path(self, version_slug='latest'):
        path = os.path.join(settings.MEDIA_ROOT, 'epub', self.slug,
                            version_slug, '%s.epub' % self.slug)
        return path

    def get_manpage_url(self, version_slug='latest'):
        path = os.path.join(settings.MEDIA_URL, 'man', self.slug, version_slug,
                            '%s.1' % self.slug)
        return path

    def get_manpage_path(self, version_slug='latest'):
        path = os.path.join(settings.MEDIA_ROOT, 'man', self.slug,
                            version_slug, '%s.1' % self.slug)
        return path

    def get_htmlzip_url(self, version_slug='latest'):
        path = os.path.join(settings.MEDIA_URL, 'htmlzip', self.slug,
                            version_slug, '%s.zip' % self.slug)
        return path

    def get_htmlzip_path(self, version_slug='latest'):
        path = os.path.join(settings.MEDIA_ROOT, 'htmlzip', self.slug,
                            version_slug, '%s.zip' % self.slug)
        return path

    def get_dash_url(self, version_slug='latest'):
        path = os.path.join(settings.MEDIA_URL, 'dash', self.slug,
                            version_slug, '%s.tgz' % self.doc_name)
        return path

    def get_dash_path(self, version_slug='latest'):
        path = os.path.join(settings.MEDIA_ROOT, 'dash', self.slug,
                            version_slug, '%s.tgz' % self.doc_name)
        return path

    def get_dash_feed_path(self, version_slug='latest'):
        path = os.path.join(settings.MEDIA_ROOT, 'dash', self.slug,
                            version_slug, '%s.xml' % self.doc_name)
        return path

    def get_dash_feed_url(self, version_slug='latest'):
        path = os.path.join(settings.MEDIA_URL,
                            'dash',
                            self.slug,
                            version_slug,
                            '%s.xml' % self.doc_name)
        return path

    def get_downloads(self, version_slug='latest'):
        downloads = {}
        downloads['htmlzip'] = self.get_htmlzip_url()
        downloads['epub'] = self.get_epub_url()
        downloads['pdf'] = self.get_pdf_url()
        downloads['manpage'] = self.get_manpage_url()
        downloads['dash'] = self.get_dash_url()
        return downloads

    @property
    def doc_name(self):
        return self.slug.replace('_', '-')

    @property
    def canonical_domain(self):
        if not self.clean_canonical_url:
            return ""
        return urlparse(self.clean_canonical_url).netloc

    @property
    def clean_canonical_url(self):
        if not self.canonical_url:
            return ""
        parsed = urlparse(self.canonical_url)
        if parsed.scheme:
            scheme, netloc = parsed.scheme, parsed.netloc
        elif parsed.netloc:
            scheme, netloc = "http", parsed.netloc
        else:
            scheme, netloc = "http", parsed.path
        return "%s://%s/" % (scheme, netloc)

    @property
    def clean_repo(self):
        if self.repo.startswith('http://github.com'):
            return self.repo.replace('http://github.com', 'https://github.com')
        return self.repo

    #Doc PATH:
    #MEDIA_ROOT/slug/checkouts/version/<repo>

    @property
    def doc_path(self):
        return os.path.join(settings.DOCROOT, self.slug.replace('_', '-'))

    def checkout_path(self, version='latest'):
        return os.path.join(self.doc_path, 'checkouts', version)

    def venv_path(self, version='latest'):
        return os.path.join(self.doc_path, 'envs', version)

    #
    # Paths for symlinks in project doc_path.
    # 
    def cnames_symlink_path(self, domain):
        """
        Path in the doc_path that we symlink cnames

        This has to be at the top-level because Nginx doesn't know the projects slug.
        """
        return os.path.join(settings.CNAME_ROOT, domain)

    def translations_symlink_path(self, language=None):
        """
        Path in the doc_path that we symlink translations
        """
        if not language:
            language = self.language
        return os.path.join(self.doc_path, 'translations', language)

    def subprojects_symlink_path(self, project):
        """
        Path in the doc_path that we symlink subprojects
        """
        return os.path.join(self.doc_path, 'subprojects', project)

    def single_version_symlink_path(self):
        """
        Path in the doc_path for the single_version symlink.
        """
        return os.path.join(self.doc_path, 'single_version')

    #
    # End symlink paths
    #

    def venv_bin(self, version='latest', bin='python'):
        return os.path.join(self.venv_path(version), 'bin', bin)

    def full_doc_path(self, version='latest'):
        """
        The path to the documentation root in the project.
        """
        doc_base = self.checkout_path(version)
        for possible_path in ['docs', 'doc', 'Doc']:
            if os.path.exists(os.path.join(doc_base, '%s' % possible_path)):
                return os.path.join(doc_base, '%s' % possible_path)
        #No docs directory, docs are at top-level.
        return doc_base

    def artifact_path(self, type, version='latest'):
        """
        The path to the build html docs in the project.
        """
        return os.path.join(self.doc_path, "artifacts", version, type)

    def full_build_path(self, version='latest'):
        """
        The path to the build html docs in the project.
        """
        return os.path.join(self.conf_dir(version), "_build", "html")

    def full_latex_path(self, version='latest'):
        """
        The path to the build latex docs in the project.
        """
        return os.path.join(self.conf_dir(version), "_build", "latex")

    def full_man_path(self, version='latest'):
        """
        The path to the build man docs in the project.
        """
        return os.path.join(self.conf_dir(version), "_build", "man")

    def full_epub_path(self, version='latest'):
        """
        The path to the build epub docs in the project.
        """
        return os.path.join(self.conf_dir(version), "_build", "epub")

    def full_dash_path(self, version='latest'):
        """
        The path to the build dash docs in the project.
        """
        return os.path.join(self.conf_dir(version), "_build", "dash")

    def full_json_path(self, version='latest'):
        """
        The path to the build json docs in the project.
        """
        return os.path.join(self.conf_dir(version), "_build", "json")

    def full_singlehtml_path(self, version='latest'):
        """
        The path to the build singlehtml docs in the project.
        """
        return os.path.join(self.conf_dir(version), "_build", "singlehtml")

    def rtd_build_path(self, version="latest"):
        """
        The destination path where the built docs are copied.
        """
        return os.path.join(self.doc_path, 'rtd-builds', version)

    def static_metadata_path(self):
        """
        The path to the static metadata JSON settings file
        """
        return os.path.join(self.doc_path, 'metadata.json')
        
    def conf_file(self, version='latest'):
        if self.conf_py_file:
            log.debug('Inserting conf.py file path from model')
            return os.path.join(self.checkout_path(version), self.conf_py_file)
        files = self.find('conf.py', version)
        if not files:
            files = self.full_find('conf.py', version)
        if len(files) == 1:
            return files[0]
        elif len(files) > 1:
            for file in files:
                if file.find('doc', 70) != -1:
                    return file
        else:
            # Having this be translatable causes this odd error:
            # ProjectImportError(<django.utils.functional.__proxy__ object at 0x1090cded0>,)
            raise ProjectImportError(u"Conf File Missing. Please make sure you have a conf.py in your project.")

    def conf_dir(self, version='latest'):
        conf_file = self.conf_file(version)
        if conf_file:
            return conf_file.replace('/conf.py', '')

    @property
    def highest_version(self):
        return _highest(self.api_versions())

    @property
    def is_imported(self):
        return bool(self.repo)

    @property
    def has_good_build(self):
        return self.builds.filter(success=True).exists()

    @property
    def has_versions(self):
        return self.versions.exists()

    @property
    def has_aliases(self):
        return self.aliases.exists()

    def has_pdf(self, version_slug='latest'):
        return os.path.exists(self.get_pdf_path(version_slug))

    def has_manpage(self, version_slug='latest'):
        return os.path.exists(self.get_manpage_path(version_slug))

    def has_epub(self, version_slug='latest'):
        return os.path.exists(self.get_epub_path(version_slug))

    def has_dash(self, version_slug='latest'):
        return os.path.exists(self.get_dash_path(version_slug))

    def has_htmlzip(self, version_slug='latest'):
        return os.path.exists(self.get_htmlzip_path(version_slug))

    @property
    def sponsored(self):
        return False

    def vcs_repo(self, version='latest'):
        #if hasattr(self, '_vcs_repo'):
            #return self._vcs_repo
        backend = backend_cls.get(self.repo_type)
        if not backend:
            repo = None
        else:
            proj = VCSProject(self.name, self.default_branch,
                              self.checkout_path(version), self.clean_repo)
            repo = backend(proj, version)
        #self._vcs_repo = repo
        return repo

    @property
    def contribution_backend(self):
        if hasattr(self, '_contribution_backend'):
            return self._contribution_backend
        if not self.vcs_repo:
            cb = None
        else:
            cb = self.vcs_repo.get_contribution_backend()
        self._contribution_backend = cb
        return cb

    def repo_nonblockinglock(self, version, max_lock_age=5):
        return NonBlockingLock(project=self, version=version, max_lock_age=max_lock_age)

    def repo_lock(self, version, timeout=5, polling_interval=5):
        return Lock(self, version, timeout, polling_interval)

    def find(self, file, version):
        """
        A balla API to find files inside of a projects dir.
        """
        matches = []
        for root, dirnames, filenames in os.walk(self.full_doc_path(version)):
            for filename in fnmatch.filter(filenames, file):
                matches.append(os.path.join(root, filename))
        return matches

    def full_find(self, file, version):
        """
        A balla API to find files inside of a projects dir.
        """
        matches = []
        for root, dirnames, filenames in os.walk(self.checkout_path(version)):
            for filename in fnmatch.filter(filenames, file):
                matches.append(os.path.join(root, filename))
        return matches

    def get_latest_build(self):
        try:
            return self.builds.filter(type='html')[0]
        except IndexError:
            return None

    def api_versions(self):
        ret = []
        for version_data in api.version.get(project=self.pk,
                                            active=True)['objects']:
            version = make_api_version(version_data)
            ret.append(version)
        return sort_version_aware(ret)

    def active_versions(self):
        return (self.versions.filter(built=True, active=True) |
                self.versions.filter(active=True, uploaded=True))

    def ordered_active_versions(self):
        return sort_version_aware(self.versions.filter(active=True))

    def all_active_versions(self):
        """A temporary workaround for active_versions filtering out things
        that were active, but failed to build

        """
        return self.versions.filter(active=True)

    def supported_versions(self, flat=True):
        """
        Get the list of supported versions.
        Returns a list of version strings.
        """
        if not self.num_major or not self.num_minor or not self.num_point:
            return None
        versions = []
        for ver in self.versions.all():
            try:
                versions.append(BetterVersion(ver.verbose_name))
            except UnsupportedVersionError:
                # Probably a branch
                pass
        active_versions = version_windows(
            versions,
            major=self.num_major,
            minor=self.num_minor,
            point=self.num_point,
            flat=flat,
        )
        version_strings = [v._string for v in active_versions]
        return version_strings

    def version_from_branch_name(self, branch):
        try:
            return (
                self.versions.filter(identifier=branch) |
                self.versions.filter(identifier=('remotes/origin/%s' % branch)) |
                self.versions.filter(identifier=('origin/%s' % branch))
            )[0]
        except IndexError:
            return None

    def versions_from_branch_name(self, branch):
        return (
            self.versions.filter(identifier=branch) |
            self.versions.filter(identifier='remotes/origin/%s' % branch) |
            self.versions.filter(identifier='origin/%s' % branch)
        )
    def get_default_version(self):
        """
        Get the default version (slug).

        Returns self.default_version if the version with that slug actually
        exists (is built and published). Otherwise returns 'latest'.
        """
        # latest is a special case where we don't have to check if it exists
        if self.default_version == 'latest':
            return self.default_version
        # check if the default_version exists
        version_qs = self.versions.filter(
            slug=self.default_version, active=True
        )
        if version_qs.exists():
            return self.default_version
        return 'latest'

    def get_default_branch(self):
        """
        Get the version representing "latest"
        """
        if self.default_branch:
            return self.default_branch
        else:
            return self.vcs_repo().fallback_branch

    def add_subproject(self, child):
        subproject, created = ProjectRelationship.objects.get_or_create(
            parent=self, child=child,
        )
        return subproject

    def remove_subproject(self, child):
        ProjectRelationship.objects.filter(parent=self, child=child).delete()
        return

class ImportedFile(models.Model):
    project = models.ForeignKey('Project', verbose_name=_('Project'),
                                related_name='imported_files')
    version = models.ForeignKey('builds.Version', verbose_name=_('Version'),
                                related_name='imported_filed', null=True)
    name = models.CharField(_('Name'), max_length=255)
    slug = models.SlugField(_('Slug'))
    path = models.CharField(_('Path'), max_length=255)
    md5 = models.CharField(_('MD5 checksum'), max_length=255)

    @models.permalink
    def get_absolute_url(self):
        return ('docs_detail', [self.project.slug, self.project.language,
                                self.version.slug, self.path])

    def __unicode__(self):
        return '%s: %s' % (self.name, self.project)


class Notification(models.Model):
    project = models.ForeignKey(Project,
                                related_name='%(class)s_notifications')

    class Meta:
        abstract = True


class EmailHook(Notification):
    email = models.EmailField()

    def __unicode__(self):
        return self.email


class WebHook(Notification):
    url = models.URLField(blank=True,
                          help_text=_('URL to send the webhook to'))

    def __unicode__(self):
        return self.url<|MERGE_RESOLUTION|>--- conflicted
+++ resolved
@@ -112,14 +112,10 @@
                                  choices=constants.REPO_CHOICES, default='git')
     project_url = models.URLField(_('Project URL'), blank=True,
                                   help_text=_('The project\'s homepage'),
-<<<<<<< HEAD
                                   verify_exists=False)
     canonical_url = models.URLField(_('Canonical URL'), blank=True,
                                   help_text=_('The official URL that the docs live at. This can be at readthedocs.org, or somewhere else. Ex. http://docs.fabfile.org'),
                                   verify_exists=False)
-=======
-                                  )
->>>>>>> b3250a8a
     version = models.CharField(_('Version'), max_length=100, blank=True,
                                help_text=_('Project version these docs apply '
                                            'to, i.e. 1.0a'))
@@ -222,9 +218,9 @@
                                               related_name='translations',
                                               blank=True, null=True)
 
-    # Version State 
+    # Version State
     num_major = models.IntegerField(
-        _('Number of Major versions'), 
+        _('Number of Major versions'),
         max_length=3,
         default=2,
         null=True,
@@ -232,7 +228,7 @@
         help_text=_("2 means supporting 3.X.X and 2.X.X, but not 1.X.X")
     )
     num_minor = models.IntegerField(
-        _('Number of Minor versions'), 
+        _('Number of Minor versions'),
         max_length=3,
         default=2,
         null=True,
@@ -240,7 +236,7 @@
         help_text=_("2 means supporting 2.2.X and 2.1.X, but not 2.0.X")
     )
     num_point = models.IntegerField(
-        _('Number of Point versions'), 
+        _('Number of Point versions'),
         max_length=3,
         default=2,
         null=True,
@@ -485,7 +481,7 @@
 
     #
     # Paths for symlinks in project doc_path.
-    # 
+    #
     def cnames_symlink_path(self, domain):
         """
         Path in the doc_path that we symlink cnames
@@ -591,7 +587,7 @@
         The path to the static metadata JSON settings file
         """
         return os.path.join(self.doc_path, 'metadata.json')
-        
+
     def conf_file(self, version='latest'):
         if self.conf_py_file:
             log.debug('Inserting conf.py file path from model')
