--- conflicted
+++ resolved
@@ -116,11 +116,8 @@
         if ext:
             apps.append('django_countries')
             apps.append('readthedocsext.donate')
-<<<<<<< HEAD
             apps.append('readthedocsext.search')
-=======
             apps.append('readthedocsext.embed')
->>>>>>> 1a053bdf
         return apps
 
     TEMPLATE_LOADERS = (
