--- conflicted
+++ resolved
@@ -3,11 +3,7 @@
  - "2.7"
 install:
  - pip install flake8 stripe
-<<<<<<< HEAD
- - pip install --allow-all-external --allow-unverified bzr --allow-unverified launchpadlib --allow-unverified lazr.authentication -r pip_requirements.txt
-=======
  - pip install --allow-all-external --allow-unverified bzr --allow-unverified launchpadlib --allow-unverified lazr.authentication -r requirements.txt
->>>>>>> 4937ebc4
  - pip install coveralls
 script:
  #- flake8 `find . -iname "*.py" -not -ipath "*migration*"`
